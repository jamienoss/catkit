from __future__ import (absolute_import, division,
                        print_function, unicode_literals)
# noinspection PyUnresolvedReferences
from builtins import *

import os

import numpy as np
from enum import Enum
from glob import glob

from ..hardware.zwo.ZwoCamera import ZwoCamera
from .thorlabs.ThorlabsMFF101 import ThorlabsMFF101
from .. import data_pipeline
from .. import quantity
from .. import util
from ..config import CONFIG_INI
from ..hardware.boston.BostonDmController import BostonDmController
from ..hardware.newport.NewportMotorController import NewportMotorController
from ..interfaces.DummyContextManager import DummyContextManager
from . import testbed_state

"""Contains shortcut methods to create control objects for the hardware used on the testbed."""


# Shortcuts to obtaining hardware control objects.
def imaging_camera():
    """
    Proper way to control the imaging camera. Using this function keeps the scripts future-proof.  Use the "with"
    keyword to take advantage of the built-in context manager for safely closing the camera.
    :return: An instance of the Camera.py interface.
    """
    return ZwoCamera("zwo_ASI1600MM")


def dm_controller():
    """
    Proper way to control the deformable mirror controller. Using this function keeps the scripts future-proof.
    Use the "with" keyword to take advantage of the built-in context manager for safely closing the connection.
    The controller gives you the ability to send shapes to both DMs, or just to one.  If only sending to one DM,
    the other DM will still get commanded to all zeros.
    :return: An instance of the DeformableMirrorController.py interface.
    """
    return BostonDmController("boston_kilo952")


def motor_controller():
    """
    Proper way to control the motor controller. Using this function keeps the scripts future-proof.
    Use the "with" keyword to take advantage of the built-in context manager for safely closing the connection.
    :return: An instance of the MotorController.py interface.
    """
    return NewportMotorController("newport_xps_q8")


def beam_dump():
    return ThorlabsMFF101("thorlabs_mff101_1")


def laser_source():
    return DummyContextManager("laser_source")


# Convenience functions.
def run_hicat_imaging(dm_command_object, path, exposure_set_name, file_name, fpm_position, exposure_time, num_exposures,
                      simulator=True, pipeline=True, auto_exp_time=False, bg_cache=False, **kwargs):

    full_filename = "{}_{}".format(exposure_set_name, file_name)
    output = take_exposures_and_background(exposure_time, num_exposures, fpm_position, path, full_filename,
                                           exposure_set_name=exposure_set_name, pipeline=pipeline,
                                           auto_exp_time=auto_exp_time, bg_cache=bg_cache, **kwargs)
                                  
    # Export the DM Command itself as a fits file.
    dm_command_object.export_fits(os.path.join(path, exposure_set_name))

    # Store config.ini.
    util.save_ini(os.path.join(path, "config"))

    if simulator:
        util.run_simulator(os.path.join(path, exposure_set_name), full_filename + ".fits", fpm_position.name)

    return output


def take_exposures_and_background(exposure_time, num_exposures, fpm_position, path="", filename="",
                                  exposure_set_name="", fits_header_dict=None, center_x=None, center_y=None, width=None,
                                  height=None, gain=None, full_image=None, bins=None, resume=False, pipeline=True,
                                  write_out_data=True, auto_exp_time=False, bg_cache=False, plot=False):
    """
    Standard way to take data on hicat.  This function takes exposures, background images, and then runs a data pipeline
    to average the images and remove bad pixels.  It controls the beam dump for you, no need to initialize it prior.
    """

    # Move the FPM to the desired position.
    move_fpm(fpm_position)

    if auto_exp_time:
        move_beam_dump(BeamDumpPosition.out_of_beam)
        min_counts = CONFIG_INI.getint("zwo_ASI1600MM", "min_counts")
        max_counts = CONFIG_INI.getint("zwo_ASI1600MM", "max_counts")
        exposure_time = auto_exp_time_no_shape(exposure_time, min_counts, max_counts)

    # Create the standard directory structure.
    if write_out_data:
        raw_path = os.path.join(path, exposure_set_name, "raw")
        img_path = os.path.join(raw_path, "images")
        bg_path = os.path.join(raw_path, "backgrounds")

    else:
        raw_path = ""
        img_path = ""
        bg_path = ""

    with imaging_camera() as img_cam:

        # First take images.
        move_beam_dump(BeamDumpPosition.out_of_beam)
        img_list = img_cam.take_exposures(exposure_time, num_exposures, img_path, filename,
                                          fits_header_dict=fits_header_dict, center_x=center_x, center_y=center_y,
                                          width=width, height=height, gain=gain, full_image=full_image, bins=bins,
                                          resume=resume, write_out_data=write_out_data)

        # Check background cache.
        bg_list = []
        if bg_cache and write_out_data:
            bg_cache_path = testbed_state.check_background_cache(exposure_time, num_exposures)

            # Cache hit - populate the bg_list with the path to
            if bg_cache_path is not None:
                print("Using cached background exposures: " + bg_cache_path)
                bg_list = glob(os.path.join(bg_cache_path, "*.fits"))

                # Leave a small text file in background directory that points to real exposures.
                os.makedirs(bg_path)
                with open(os.path.join(bg_path, "cache_directory.txt"), mode='w') as cache_file:
                    cache_file.write(bg_cache_path)

        # Now move the beam dump in the path and take backgrounds.
        if not bg_list:
            move_beam_dump(BeamDumpPosition.in_beam)
            bg_filename = 'bkg_{}'.format(filename)
            bg_list = img_cam.take_exposures(exposure_time, num_exposures, bg_path, bg_filename,
                                             fits_header_dict=fits_header_dict, center_x=center_x, center_y=center_y,
                                             width=width, height=height, gain=gain, full_image=full_image, bins=bins,
                                             resume=resume, write_out_data=write_out_data)
            if bg_cache and write_out_data:
                testbed_state.add_background_to_cache(exposure_time, num_exposures, bg_path)

<<<<<<< HEAD
        # Run data pipeline.
=======

        # Run data pipeline
>>>>>>> 40b631b8
        if pipeline:
            if write_out_data:
                return data_pipeline.run_data_pipeline(raw_path, bg_list=bg_list)
            else:
                calibrated = data_pipeline.calibration_pipeline(img_list, bg_list,plot=plot)
                return calibrated


def move_beam_dump(beam_dump_position):
    """A safe method to move the beam dump."""
    with beam_dump() as bd:
        if beam_dump_position is BeamDumpPosition.in_beam:
            bd.move_to_position1()
        elif beam_dump_position is BeamDumpPosition.out_of_beam:
            bd.move_to_position2()


def move_fpm(fpm_position):
    """A safe method to move the focal plane mask."""
    with motor_controller() as mc:
        motor_id = "motor_FPM_Y"
        new_position = None

        if fpm_position is FpmPosition.coron:
            new_position = CONFIG_INI.getfloat(motor_id, "nominal")
        elif fpm_position is FpmPosition.direct:
            new_position = CONFIG_INI.getfloat(motor_id, "direct")

        current_position = mc.get_position(motor_id)
        if new_position != current_position:
            mc.absolute_move(motor_id, new_position)


def __get_max_pixel_count(data, mask=None):
    return np.max(data) if mask is None else np.max(data[np.nonzero(mask)])


def auto_exp_time_no_shape(start_exp_time, min_counts, max_counts, num_tries=50, mask=None):
    """
    To be used when the dm shape is already applied. Uses the imaging camera to find the correct exposure time.
    :param start_exp_time: The initial time to begin testing with.
    :param min_counts: The minimum number of acceptable counts in the image.
    :param max_counts: The maximum number of acceptable counts in the image.
    :param num_tries: Safety mechanism to prevent infinite loops, max tries before giving up.
    :param mask: A mask for which to search for the max pixel (ie dark zone).
    :return: The correct exposure time to use, or in the failure case, the start exposure time passed in.
    """
    move_beam_dump(BeamDumpPosition.out_of_beam)
    with imaging_camera() as img_cam:

        img_list = img_cam.take_exposures_data(start_exp_time, 1)
        img_max = __get_max_pixel_count(img_list[0], mask=mask)

        upper_bound = start_exp_time
        lower_bound = quantity(0, start_exp_time.u)
        print("Starting exposure time calibration...")

        if min_counts <= img_max <= max_counts:
            print("\tExposure time " + str(start_exp_time) + " yields " + str(img_max) + " counts ")
            print("\tReturning exposure time " + str(start_exp_time))
            return start_exp_time

        while img_max < max_counts:
            upper_bound *= 2
            img_list = img_cam.take_exposures_data(upper_bound, 1)
            img_max = __get_max_pixel_count(img_list[0], mask=mask)
            print("\tExposure time " + str(upper_bound) + " yields " + str(img_max) + " counts ")

        for i in range(num_tries):
            test = .5 * (upper_bound + lower_bound)
            img_list = img_cam.take_exposures_data(test, 1)
            img_max = __get_max_pixel_count(img_list[0], mask=mask)
            print("\tExposure time " + str(test) + " yields " + str(img_max) + " counts ")

            if min_counts <= img_max <= max_counts:
                print("\tReturning exposure time " + str(test))
                return test

            if img_max < min_counts:
                print("\tNew lower bound " + str(test))
                lower_bound = test
            elif img_max > max_counts:
                print("\tNew upper bound " + str(test))
                upper_bound = test


class BeamDumpPosition(Enum):
    """
    Enum for the possible states of the Beam Dump.
    """
    in_beam = 1
    out_of_beam = 2


class FpmPosition(Enum):
    """
    Enum for the possible states for the focal plane mask.
    """
    coron = 1
    direct = 2<|MERGE_RESOLUTION|>--- conflicted
+++ resolved
@@ -146,12 +146,7 @@
             if bg_cache and write_out_data:
                 testbed_state.add_background_to_cache(exposure_time, num_exposures, bg_path)
 
-<<<<<<< HEAD
         # Run data pipeline.
-=======
-
-        # Run data pipeline
->>>>>>> 40b631b8
         if pipeline:
             if write_out_data:
                 return data_pipeline.run_data_pipeline(raw_path, bg_list=bg_list)
