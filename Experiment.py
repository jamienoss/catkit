--- conflicted
+++ resolved
@@ -82,14 +82,8 @@
         except SafetyException:
             self.log.exception("Safety exception.")
             raise
-<<<<<<< HEAD
-        except:
+        except Exception as e:
             self.log.exception("Monitoring process caught an unexpected problem.")
-=======
-        except Exception as e:
-            print("Monitoring process caught an unexpected problem.")
-            print(e.args)
->>>>>>> 14e5e7c0
             # Shut down the experiment (but allow context managers to exit properly).
             if experiment_process is not None:
                 util.soft_kill(experiment_process)
