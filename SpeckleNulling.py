--- conflicted
+++ resolved
@@ -5,14 +5,13 @@
 from builtins import *
 import os
 import numpy as np
-from hicat_types import LyotStopPosition
 
 from .Experiment import Experiment
 from ..hardware.boston.sin_command import sin_command
 from ..hardware.boston.commands import flat_command
 
 from ..speckle_nulling import speckle_nulling
-from ..hicat_types import units, quantity, FpmPosition, SinSpecification
+from ..hicat_types import units, quantity, FpmPosition, SinSpecification, LyotStopPosition
 from ..hardware import testbed
 from ..hardware.boston import DmCommand
 from ..config import CONFIG_INI
@@ -79,7 +78,6 @@
                                                              return_shortname=True)
 
         # Set the starting exposure time.
-<<<<<<< HEAD
         auto_exposure_time = self.exposure_time
 
         # Set the exposure set name and laser current based on FPM position.
@@ -89,9 +87,6 @@
         else:
             exp_set_name = "direct"
             laser_current = CONFIG_INI.getint("thorlabs_source_mcls1", "direct_current")
-=======
-        exp_time = self.exposure_time
->>>>>>> 5d2c776c
 
         # Initialize the laser and connect to the DM, apply the sine wave shape.
         with testbed.laser_source() as laser:
@@ -102,7 +97,6 @@
                 for i in range(0, self.num_iterations):
                     dm.apply_shape(current_command_object, 1)
 
-<<<<<<< HEAD
                     # Tests the dark zone intensity and updates exposure time if needed, or just returns itself.
                     auto_exposure_time = speckle_nulling.test_dark_zone_intensity(
                                                             auto_exposure_time, 2,
@@ -113,21 +107,7 @@
                     iteration_path = os.path.join(self.path, "iteration" + str(i))
                     testbed.run_hicat_imaging(auto_exposure_time, self.num_exposures, self.fpm_position,
                                               lyot_stop_position=self.lyot_stop_position,
-=======
-                    if i == 0:
-                        # Allow auto exposure to run the first time only.
-                        camera_name = CONFIG_INI.get("testbed", "imaging_camera")
-                        min_counts = CONFIG_INI.getint(camera_name, "min_counts")
-                        max_counts = CONFIG_INI.getint(camera_name, "max_counts")
-                        exp_time = testbed.auto_exp_time_no_shape(self.exposure_time, min_counts, max_counts)
-                    else:
-                        # Tests the dark zone intensity and updates exposure time if needed, or just returns itself.
-                        exp_time = speckle_nulling.test_dark_zone_intensity(exp_time, 2)
 
-                    # Take coronographic data, with backgrounds.
-                    iteration_path = os.path.join(self.path, "iteration" + str(i))
-                    testbed.run_hicat_imaging(exp_time, self.num_exposures, FpmPosition.coron,
->>>>>>> 5d2c776c
                                               path=iteration_path, auto_exposure_time=False,
                                               exposure_set_name=exp_set_name, filename="itr" + str(i) + "_" + file_name,
                                               **self.kwargs)
@@ -147,12 +127,9 @@
                         dm.apply_shape(new_command, 1)
 
                         phase_path = os.path.join(iteration_path, "phase" + str(phi))
-<<<<<<< HEAD
+
                         testbed.run_hicat_imaging(auto_exposure_time, self.num_exposures, self.fpm_position,
                                                   lyot_stop_position=self.lyot_stop_position,
-=======
-                        testbed.run_hicat_imaging(exp_time, self.num_exposures, FpmPosition.coron,
->>>>>>> 5d2c776c
                                                   path=phase_path, auto_exposure_time=False,
                                                   exposure_set_name=exp_set_name, filename="itr" + str(i) + "_" + name,
                                                   simulator=False, **self.kwargs)
@@ -174,12 +151,9 @@
                         dm.apply_shape(new_command, 1)
 
                         amplitude_path = os.path.join(iteration_path, "amplitude" + str(ampl_ptv))
-<<<<<<< HEAD
+
                         testbed.run_hicat_imaging(auto_exposure_time, self.num_exposures, self.fpm_position,
                                                   lyot_stop_position=self.lyot_stop_position,
-=======
-                        testbed.run_hicat_imaging(exp_time, self.num_exposures, FpmPosition.coron,
->>>>>>> 5d2c776c
                                                   path=amplitude_path, auto_exposure_time=False,
                                                   exposure_set_name=exp_set_name, filename="itr" + str(i) + "_" + name,
                                                   simulator=False, **self.kwargs)
